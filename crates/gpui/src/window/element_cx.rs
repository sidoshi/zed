--- conflicted
+++ resolved
@@ -32,19 +32,11 @@
     prelude::*, size, AnyTooltip, AppContext, AvailableSpace, Bounds, BoxShadow, ContentMask,
     Corners, CursorStyle, DevicePixels, DispatchPhase, DispatchTree, ElementId, ElementStateBox,
     EntityId, FocusHandle, FocusId, FontId, GlobalElementId, GlyphId, Hsla, ImageData,
-<<<<<<< HEAD
-    InputHandler, IsZero, KeyContext, KeyEvent, KeymatchMode, LayoutId, MonochromeSprite,
-    MouseEvent, PaintQuad, Path, Pixels, PlatformInputHandler, Point, PolychromeSprite, Quad,
-    RenderGlyphParams, RenderImageParams, RenderSvgParams, Scene, Shadow, SharedString, Size,
-    StackingContext, StackingOrder, Style, TextStyleRefinement, Underline, UnderlineStyle, Window,
-    WindowContext, SUBPIXEL_VARIANTS,
-=======
     InputHandler, IsZero, KeyContext, KeyEvent, LayoutId, MonochromeSprite, MouseEvent, PaintQuad,
     Path, Pixels, PlatformInputHandler, Point, PolychromeSprite, Quad, RenderGlyphParams,
     RenderImageParams, RenderSvgParams, Scene, Shadow, SharedString, Size, StackingContext,
-    StackingOrder, StrikethroughStyle, Style, Surface, TextStyleRefinement, Underline,
-    UnderlineStyle, Window, WindowContext, SUBPIXEL_VARIANTS,
->>>>>>> 07fce7aa
+    StackingOrder, StrikethroughStyle, Style, TextStyleRefinement, Underline, UnderlineStyle,
+    Window, WindowContext, SUBPIXEL_VARIANTS,
 };
 
 type AnyMouseListener = Box<dyn FnMut(&dyn Any, DispatchPhase, &mut ElementContext) + 'static>;
